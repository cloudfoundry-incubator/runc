--- conflicted
+++ resolved
@@ -18,15 +18,8 @@
 	SetgroupAttr    uint16 = 27285
 	OomScoreAdjAttr uint16 = 27286
 	RootlessAttr    uint16 = 27287
-<<<<<<< HEAD
-=======
-
-	UidmapPathAttr uint16 = 27288
-	GidmapPathAttr uint16 = 27289
-
-	// When syscall.NLA_HDRLEN is in gccgo, take this out.
-	syscall_NLA_HDRLEN = (syscall.SizeofNlAttr + syscall.NLA_ALIGNTO - 1) & ^(syscall.NLA_ALIGNTO - 1)
->>>>>>> c91a2637
+	UidmapPathAttr  uint16 = 27288
+	GidmapPathAttr  uint16 = 27289
 )
 
 type Int32msg struct {
